(ns josh.meanings.distances
  "Multimethod for distance calculations.
   
   The `get-distance-fn` multimethod dispatches based on identity to 
   determine what distance function to use when calculating distances. 
   By default the supported distance function keys are:
   
   - :euclidean
   - :manhattan
   - :chebyshev
   - :correlation
   - :canberra
   - :emd
   - :euclidean-sq
   - :discrete
   - :cosine
   - :angular
   - :jensen-shannon

   The default distance function is :emd which may not be appropriate for all
   use cases since it doesn't minimize the variational distance like euclidean
   would. If you don't know why :emd is the default you should probably switch 
   to using :euclidean.
   
   For some distance functions GPU support can be enabled by setting the :use-gpu 
   flag to True. GPU distance support is available for:

   - :emd
   "
  (:refer-clojure
   :exclude
   [get nth assoc get-in merge assoc-in update-in select-keys destructure let fn loop defn defn-])
<<<<<<< HEAD
  (:use [uncomplicate.neanderthal core native])
=======
>>>>>>> d17cae5e
  (:require
   [clj-fast.clojure.core :refer [assoc defn fn let]]
   [clojure.core :as c]
   [clojure.core.async :refer [chan]]
   [clojure.java.io :as io]
   [fastmath.distance :as fmdistances]
   [ham-fisted.lazy-noncaching :as hfln]
   [josh.meanings.persistence :as p]
   [tech.v3.dataset :as ds]
   [tech.v3.dataset.neanderthal :refer [dataset->dense]]
<<<<<<< HEAD
   [uncomplicate.clojurecl.core :refer [build-program! cl-buffer
                                        command-queue devices
                                        enq-kernel! enq-read!
                                        enq-write! finish! kernel
                                        platforms program-with-source
                                        set-args! work-size context]]
   [uncomplicate.clojurecl.info :refer [build-log]]
   [uncomplicate.commons
    [core :as clojurecl :refer [with-release]]
    [utils :refer [direct-buffer]]]
   [uncomplicate.neanderthal.core :refer [entry imin mrows ncols rows]]
   [uncomplicate.neanderthal.native :refer [fge fv]]))
=======
   [uncomplicate.clojurecl
             [core :as cl :refer :all]
             [info :refer :all]]
   [uncomplicate.clojurecl.core :refer :all]
   [uncomplicate.clojurecl.info :refer :all]
   [uncomplicate.commons
             [core :as clojurecl :refer [with-release]]
             [utils :refer [direct-buffer]]]
   [uncomplicate.neanderthal.block :refer [buffer]]
   [uncomplicate.neanderthal.core :refer [entry imin mrows ncols rows]]
   [uncomplicate.neanderthal.native :refer [fge fv]]) 
  (:import
   [org.bytedeco.javacpp FloatPointer]))
>>>>>>> d17cae5e

(set! *warn-on-reflection* true)

;; I don't want to lock people out of using their preferred distance 
;; functions. So I'm going to implement distance as a multimethod that 
;; way people can choose to provide their own. 
;; 
;; However, this isn't like with the initialization method. We're going to 
;; be calling this as part of our inner loop. In an inner-loop it makes 
;; little to no sense to continually get the distance we want to use. 
;; 
;; So the thing that is a protocol isn't the distance function itself, but 
;; rather the method by which we get the distance function. 
(defmulti get-distance-fn identity)

;; I'm going to start by supporting all the distance functions that fastmath 
;; supports. I'll worry about GPU support and how that might make this more 
;; complicated when I get to that stage. Until then I want to do the simplest 
;; thing which will work.
(defmethod get-distance-fn :euclidean [_] fmdistances/euclidean)
(defmethod get-distance-fn :manhattan [_] fmdistances/manhattan)
(defmethod get-distance-fn :chebyshev [_] fmdistances/chebyshev)
(defmethod get-distance-fn :correlation [_] fmdistances/correlation)
(defmethod get-distance-fn :canberra [_] fmdistances/canberra)
(defmethod get-distance-fn :emd [_] fmdistances/earth-movers)
(defmethod get-distance-fn :euclidean-sq [_] fmdistances/euclidean-sq)
(defmethod get-distance-fn :discrete [_] fmdistances/discrete)
(defmethod get-distance-fn :cosine [_] fmdistances/cosine)
(defmethod get-distance-fn :angular [_] fmdistances/angular)
(defmethod get-distance-fn :jensen-shannon [_] fmdistances/jensen-shannon)

;; To enable generative testing we are keeping track of the keys we make 
;; available. This isn't intended to stop someone from using a different 
;; key. 
(def distance-keys
  [:euclidean
   :manhattan
   :chebyshev
   :correlation
   :canberra
   :emd
   :euclidean-sq
   :discrete
   :cosine
   :angular
   :jensen-shannon])


(defn dataset->matrix
  ([conf ds]
   (-> ds
       (ds/select-columns (:col-names conf))
       (dataset->dense :row :float32)))
  ([ds] 
   (dataset->dense ds :row :float32)))


;; GPU based distance functions need to work a little differently.  For CPU 
;; functions we get the function and then we use the distance function during 
;; an inner-loop.  For GPU based distance functions we don't call the distance 
;; function as part of the inner loop, but as part of the outer loop.  The 
;; inner loop is taken care of on the GPUs.
;; 
;; In order to orchestrate the GPU distance calculations we will need a GPU 
;; program and a kernel.  Telling whether GPU support is then as simple as checking 
;; for the presence of the relevant key.
(def gpu-accelerated
  {:emd  {:program "emd_multi.c" :kernel "wasserstein_distances"}})

;; We can tell whether we can use an outerloop GPU program instead of innerloop 
;; function calls by calling a predicate function.  This will allow for seemless 
;; acceleration upgrade when acceleration is available while falling back to the 
;; innerloop function calls when it is not.
(defn is-gpu-accelerated? 
  "Returns true when GPU acceleration is available."
  [conf] 
  (and
   (:use-gpu conf)
   (contains? gpu-accelerated (:distance-key conf))))


;; WHen working on the GPU we have to transfer data and back forth.  We want to do 
;; that using the smallest sizes possible because data transfer between the GPU and 
;; CPU represents a large fraction of the compute time.
(defn size->bytes
  "Returns the size in bytes needed to identify all centroid indices."
  [size]
  (cond
    (< size (Math/pow 2 8))
    1
    (< size (Math/pow 2 16))
    2
    (< size (Math/pow 2 32))
    4))


(defn bytes->type
  "Returns the type OpenCL uses to represent a given number of bytes."
  [bytes]
  (cond
    (= bytes 1)
    "uchar"

    (= bytes 2)
    "ushort"

    (= bytes 4)
    "uint"))

;; To the use the GPU we need to setup a context through which we will interact with the GPU.
;; There can be potentially many GPUs and we want to be able to leverage all of them to gain the 
;; maximum possible speed.
(def gpu-context  (atom nil))
(def gpu-contexts (atom nil))

(defn setup-device
  "Sets up an OpenCL device."
  ([k distance-configuration length dev]
   (let [ctx (context [dev])
         channel (chan)
         cqueue (command-queue ctx dev)
         program-source (-> distance-configuration :program io/resource slurp)
         program (program-with-source ctx [program-source])
         prog (try
                (build-program! program (str "-DSIZE=" length) channel)
                (catch Exception _
                  (println (build-log program dev))))
         min-program-source (slurp (io/resource "min_index.c"))
         min-program (program-with-source ctx [min-program-source]) 
         min-prog (try
                    (build-program!
                     min-program
                     (str "-DOTYPE=" (-> k size->bytes bytes->type))
                     channel)
                    (catch Exception _
                      (println (build-log min-program dev))))
         sum-program-source (slurp (io/resource "centroids.c"))
         sum-program (program-with-source ctx [sum-program-source])
         sum-prog (try
                    (build-program! sum-program (str "-DSIZE=" length) channel)
                    (catch Exception _
                      (println (build-log sum-program dev))))
         gpu-context-map {:chan channel
                          :dev dev
                          :kernel  (-> distance-configuration :kernel)
                          :ctx ctx
                          :cqueue cqueue
                          :program program
                          :prog prog
                          :min-program min-program
                          :min-prog min-prog
                          :min-kernel "minimum_index"
                          :sum-program sum-program 
                          :sum-prog sum-prog
                          :sum-kernel "sum_by_group"}]
     (reset! gpu-context gpu-context-map)
     gpu-context-map)))


(defn get-device-context
  [configuration matrix]
  (let [device  (->
                 (platforms)
                 (first)
                 (devices)
                 (first))
        distance-configuration (-> configuration
                                   :distance-key
                                   gpu-accelerated)
        k (-> configuration :k)]
    (setup-device k distance-configuration (ncols matrix) device)))


;; During Lloyd iteration it is common to re-use the same centroids while processing 
;; the same distance calculation.  In order to avoid having to write and rewrite the 
;; same centroid buffer once per sequence we split the writing of the centroid buffer 
;; from the writing of the dataset.
(defn write-centroids-buffer!
  [gpu-context centroids]
  (let [cqueue (:cqueue @gpu-context)
        ctx (:ctx @gpu-context)
        k (mrows centroids)
        cols (ncols centroids)
        cl-centroids (cl-buffer ctx (* k cols Float/BYTES) :read-only) 
        centroids-ptr (buffer centroids) 
        centroids-array (float-array (.capacity centroids-ptr))] 

    (.get centroids-ptr centroids-array)

    (enq-write! cqueue cl-centroids centroids-array)

    (swap! gpu-context assoc :cl-centroids cl-centroids)
    (swap! gpu-context assoc :k k)))

;; After processing an entire dataset sequence we need to clear the buffer so that 
;; we don't hold onto more resources than necessary.
(defn release-centroids-buffer!
  [gpu-context]
  (clojurecl/release (:cl-centroids @gpu-context))
  (swap! gpu-context assoc :cl-centroids nil)
  (swap! gpu-context assoc :k nil))


(defmacro with-centroids
  [centroids-ds & forms]
  `(do
     (write-centroids-buffer! gpu-context (dataset->matrix ~centroids-ds))
     (try
       ~@forms
       (finally
         (release-centroids-buffer! gpu-context)))))


(defn teardown-device
  "Tearsdown an OpenCL device."
  ([] (teardown-device @gpu-context))
  ([device-context]
   (doseq [k [:dev :ctx :cqueue :program :prog :min-program :min-prog :sum-program :sum-prog]]
     (clojurecl/release (k device-context)))))


(defmacro with-gpu-context
  [conf & forms]
  `(do
     (get-device-context ~conf
                          (dataset->matrix
                           ~conf 
                           (if (not (nil? (:centroids ~conf)))
                             (:centroids ~conf)
                             (first (p/read-dataset-seq ~conf :points)))))
     (try
       ~@forms
       (finally
         (teardown-device)))))

;; When doing k means clustering there are three types of distances calculations 
;; that typically need to be done.  These are:
;; 
;; 1. Distance Calculation - Single Point
;; 
;; This typically happens during initialization methods that use the distance 
;; metric as a heuristic for approximating good initial clusters.
;; 
;; 2. Multi-Distance Calculation - Multipoint Minimum or Maximum
;; 
;; This type of distance calculation is like the previous distance calculation 
;; except that multiple distances are calculated and the minimum or maximum 
;; distance is returned rather than returning just one distance.  Again, this 
;; shows up during more sophisticated initialization schemes.
;;
;; 3. Multi-Distance Minimum Index
;;
;; This type of distance calculation is like the previous multi-point distance 
;; calculation but instead of returning the actual distance itself the returned 
;; value is the index of the distance.  This is the distance calculation method 
;; used when assigning clusterings during typical k means iterations.
(defn gpu-distance
  "Evaluates many distances in parallel."
  ([device-context matrix]
   (let [num-clusters (:k device-context)
         n (mrows matrix)
         num-distances (* n num-clusters)
         global-size 1024
         num-per (if (pos? (mod n global-size)) (inc (quot n global-size)) (quot n global-size))
         global-work-size [global-size]
         work-size (work-size global-work-size)
         host-msg (direct-buffer (* num-distances Float/BYTES))
         matrix-ptr (buffer matrix) 
         matrix-array (float-array (.capacity matrix-ptr))  
         _ (.get matrix-ptr matrix-array)  
         cqueue (:cqueue device-context)
         cl-centroids (:cl-centroids device-context)]
     (with-release [cl-result (cl-buffer (:ctx device-context) (* num-distances Float/BYTES) :write-only)
                    cl-matrix (cl-buffer (:ctx device-context) (* n (ncols matrix) Float/BYTES) :read-only)
                    cl-kernel (kernel (:prog device-context) (:kernel device-context))]
       (set-args! cl-kernel cl-result cl-matrix cl-centroids (int-array [num-per]) (int-array [n]) (int-array [num-clusters]))
       (enq-write! cqueue cl-matrix matrix-array)  
       (enq-kernel! cqueue cl-kernel work-size)
       (enq-read! cqueue cl-result host-msg)
       (finish! cqueue)
       (let [data (.asFloatBuffer host-msg)
             res (float-array num-distances)]
         (dotimes [i num-distances]
           (aset res i (.get data)))
         res))))

  ([device-context matrix centroids]
   (let [num-clusters (mrows centroids)
         n (mrows matrix)
         num-distances (* n num-clusters)
         global-size 1024
         num-per (if (pos? (mod n global-size)) (inc (quot n global-size)) (quot n global-size))
         global-work-size [global-size]
         work-size (work-size global-work-size)
         host-msg (direct-buffer (* num-distances Float/BYTES))
         matrix-ptr (buffer matrix) 
         centroids-ptr (buffer centroids)  
         matrix-array (float-array (.capacity matrix-ptr))  
         centroids-array (float-array (.capacity centroids-ptr))  
         _ (.get matrix-ptr matrix-array)  
         _ (.get centroids-ptr centroids-array) 
         cqueue (:cqueue device-context)]
     (with-release [cl-result (cl-buffer (:ctx device-context) (* num-distances Float/BYTES) :write-only)
                    cl-matrix (cl-buffer (:ctx device-context) (* n (ncols matrix) Float/BYTES) :read-only)
                    cl-centroids (cl-buffer (:ctx device-context) (* num-clusters (ncols centroids) Float/BYTES) :read-only)
                    cl-kernel (kernel (:prog device-context) (:kernel device-context))]
       (set-args! cl-kernel cl-result cl-matrix cl-centroids (int-array [num-per]) (int-array [n]) (int-array [num-clusters]))
<<<<<<< HEAD
       (enq-write! cqueue cl-matrix matrix-array) 
       (enq-write! cqueue cl-centroids centroids-array) 
=======
       (enq-write! cqueue cl-matrix matrix-array)  ;; ✅ Use `float[]`
       (enq-write! cqueue cl-centroids centroids-array)  ;; ✅ Use `float[]`
>>>>>>> d17cae5e
       (enq-kernel! cqueue cl-kernel work-size)
       (enq-read! cqueue cl-result host-msg)
       (finish! cqueue)
       (let [data (.asFloatBuffer host-msg)
             res (float-array num-distances)]
         (dotimes [i num-distances]
           (aset res i (.get data)))
         res)))))


(defn create-min-index-buffer
  "The number of clusters determines the type of the assignments."
  [context cluster-count row-count]
  (cl-buffer context (* row-count (size->bytes cluster-count)) :write-only))


(defn create-min-index-result-array
  [cluster-count num-rows]
  (let [array-type (case (size->bytes cluster-count)
                     1
                     byte-array
                     2
                     short-array
                     4
                     int-array)]
    (array-type num-rows)))


(defn gpu-distance-min-index
  "Evaluates many distances in parallel."
  ([device-context matrix]
   (let [num-clusters (:k device-context)
         n (mrows matrix)
         num-distances (* n num-clusters)
         global-size 1024
         num-per (if (pos? (mod n global-size)) (inc (quot n global-size)) (quot n global-size))
         global-work-size [global-size]
         work-size (work-size global-work-size)
         matrix-ptr (buffer matrix)  
         matrix-array (float-array (.capacity matrix-ptr))  
         _ (.get matrix-ptr matrix-array)  
         min-indices (create-min-index-result-array num-clusters n)
         cqueue (:cqueue device-context)
         cl-centroids (:cl-centroids device-context)]

     (with-release [cl-result (cl-buffer (:ctx device-context) (* num-distances Float/BYTES) :read-write)
                    cl-matrix (cl-buffer (:ctx device-context) (* n (ncols matrix) Float/BYTES) :read-only)]
       (with-release [cl-kernel (kernel (:prog device-context) (:kernel device-context))]
         (set-args! cl-kernel cl-result cl-matrix cl-centroids
                    (int-array [num-per]) (int-array [n]) (int-array [num-clusters]))
         (enq-write! cqueue cl-matrix matrix-array) 
         (enq-kernel! cqueue cl-kernel work-size)
         (finish! cqueue))

       (with-release [cl-min-indexes (create-min-index-buffer (:ctx device-context) num-clusters n)
                      cl-min-kernel (kernel (:min-prog device-context) (:min-kernel device-context))]
         (set-args! cl-min-kernel cl-result cl-min-indexes
                    (int-array [num-per]) (int-array [n]) (int-array [num-clusters]))
         (enq-kernel! cqueue cl-min-kernel work-size)
         (enq-read! cqueue cl-min-indexes min-indices)
         (finish! cqueue)
         min-indices))))

  ([device-context matrix assignments points]
   (let [num-clusters (:k device-context)
         n (mrows matrix)
         num-distances (* n num-clusters)
         global-size 1024
         num-per (if (pos? (mod n global-size)) (inc (quot n global-size)) (quot n global-size))
         global-work-size [global-size]
         work-size (work-size global-work-size)
         matrix-ptr (buffer matrix)  
         matrix-array (float-array (.capacity matrix-ptr))  
         _ (.get matrix-ptr matrix-array) 
         cqueue (:cqueue device-context)
         min-indices (create-min-index-result-array num-clusters n)
         cl-centroids (:cl-centroids device-context)]

     (with-release [cl-result (cl-buffer (:ctx device-context) (* num-distances Float/BYTES) :read-write)]
       (with-release [cl-kernel (kernel (:prog device-context) (:kernel device-context))]
         (set-args! cl-kernel cl-result points cl-centroids
                    (int-array [num-per]) (int-array [n]) (int-array [num-clusters]))
         (enq-kernel! cqueue cl-kernel work-size)
         (finish! cqueue))

       (with-release [cl-min-kernel (kernel (:min-prog device-context) (:min-kernel device-context))]
         (set-args! cl-min-kernel cl-result assignments
                    (int-array [num-per]) (int-array [n]) (int-array [num-clusters]))
         (enq-kernel! cqueue cl-min-kernel work-size)
         (enq-read! cqueue assignments min-indices)
         (finish! cqueue)
         min-indices)))))



;; The GPU is so much faster than the CPU that we should be preferring 
;; the way it approaches things to the way that the CPU might break down 
;; the problem.  So our CPU outerloop returns arrays of floats just like 
;; the GPU does.
(defn distances
  "Returns a vector of distance of the centroids from the point."
  [centroids distance-fn point]
  (map (partial distance-fn point) centroids))


(defn cpu-distance
  [configuration dataset centroids]
  (let [distance-fn (get-distance-fn (:distance-key configuration))
        centroids (ds/rowvecs centroids)
        distances-fn (partial distances centroids distance-fn)
        points (ds/rowvecs dataset)]
    (into-array Float/TYPE (mapcat distances-fn points))))


(defn minimum-distance
  [conf ds centroid-ds]
  (let [ds-matrix (dataset->matrix conf ds) 
        row-count (ds/row-count ds)
        centroid-matrix (dataset->matrix conf centroid-ds)
        col-count (ds/row-count centroid-ds) 
        distances (fge row-count col-count (gpu-distance @gpu-context ds-matrix centroid-matrix) {:layout :row})]
    (fv (hfln/map (fn [m] (entry m (imin m))) (rows distances)))))


(defn minimum-index
  [conf ds]
  (let [ds-matrix (dataset->matrix conf ds)]
    (gpu-distance-min-index @gpu-context ds-matrix)))<|MERGE_RESOLUTION|>--- conflicted
+++ resolved
@@ -30,10 +30,6 @@
   (:refer-clojure
    :exclude
    [get nth assoc get-in merge assoc-in update-in select-keys destructure let fn loop defn defn-])
-<<<<<<< HEAD
-  (:use [uncomplicate.neanderthal core native])
-=======
->>>>>>> d17cae5e
   (:require
    [clj-fast.clojure.core :refer [assoc defn fn let]]
    [clojure.core :as c]
@@ -44,20 +40,6 @@
    [josh.meanings.persistence :as p]
    [tech.v3.dataset :as ds]
    [tech.v3.dataset.neanderthal :refer [dataset->dense]]
-<<<<<<< HEAD
-   [uncomplicate.clojurecl.core :refer [build-program! cl-buffer
-                                        command-queue devices
-                                        enq-kernel! enq-read!
-                                        enq-write! finish! kernel
-                                        platforms program-with-source
-                                        set-args! work-size context]]
-   [uncomplicate.clojurecl.info :refer [build-log]]
-   [uncomplicate.commons
-    [core :as clojurecl :refer [with-release]]
-    [utils :refer [direct-buffer]]]
-   [uncomplicate.neanderthal.core :refer [entry imin mrows ncols rows]]
-   [uncomplicate.neanderthal.native :refer [fge fv]]))
-=======
    [uncomplicate.clojurecl
              [core :as cl :refer :all]
              [info :refer :all]]
@@ -71,7 +53,6 @@
    [uncomplicate.neanderthal.native :refer [fge fv]]) 
   (:import
    [org.bytedeco.javacpp FloatPointer]))
->>>>>>> d17cae5e
 
 (set! *warn-on-reflection* true)
 
@@ -379,13 +360,8 @@
                     cl-centroids (cl-buffer (:ctx device-context) (* num-clusters (ncols centroids) Float/BYTES) :read-only)
                     cl-kernel (kernel (:prog device-context) (:kernel device-context))]
        (set-args! cl-kernel cl-result cl-matrix cl-centroids (int-array [num-per]) (int-array [n]) (int-array [num-clusters]))
-<<<<<<< HEAD
        (enq-write! cqueue cl-matrix matrix-array) 
        (enq-write! cqueue cl-centroids centroids-array) 
-=======
-       (enq-write! cqueue cl-matrix matrix-array)  ;; ✅ Use `float[]`
-       (enq-write! cqueue cl-centroids centroids-array)  ;; ✅ Use `float[]`
->>>>>>> d17cae5e
        (enq-kernel! cqueue cl-kernel work-size)
        (enq-read! cqueue cl-result host-msg)
        (finish! cqueue)
