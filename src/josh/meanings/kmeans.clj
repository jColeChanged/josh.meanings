--- conflicted
+++ resolved
@@ -43,20 +43,11 @@
   (classify [this x]))
 
 (defrecord ClusterResult
-<<<<<<< HEAD
-           [centroids ;; A vector of points
-            cost      ;; The total distance between centroids and assignments
-            configuration  ;; a map of details about the configuration used to generate the cluster result
-            ]
-
-  PClusterModel
-=======
   [centroids ;; A vector of points
    cost      ;; The total distance between centroids and assignments
    configuration  ;; a map of details about the configuration used to generate the cluster result
   ]
   PClusterModel 
->>>>>>> c8be39b8
   (save-model [this filename] (spit filename (pr-str this)))
   (load-assignments [this] (ds/->dataset (:assignments (:configuration this)) {:key-fn keyword}))
   (classify [this point] (apply min-key (map (partial (:distance-fn point)) (:centroids this)))))
